--- conflicted
+++ resolved
@@ -212,30 +212,7 @@
 
 			// decompress
 			if c.Bool("decompress") {
-<<<<<<< HEAD
 				return decompressCmd(c)
-=======
-				// If --stdout is specified, --keep is implied.
-				if c.Bool("stdout") {
-					c.Set("keep", "true")
-				}
-
-				for _, path := range c.Args().Slice() {
-					d := decompress{
-						path:    path,
-						force:   c.Bool("force"),
-						keep:    c.Bool("keep"),
-						stdout:  c.Bool("stdout"),
-						verbose: c.Bool("verbose"),
-						start:   c.Int64("start"),
-						size:    c.Int64("size"),
-					}
-					if err := d.Run(); err != nil {
-						return err
-					}
-				}
-				return nil
->>>>>>> 99caf98d
 			}
 
 			// compress
