--- conflicted
+++ resolved
@@ -114,6 +114,7 @@
 			err = clsErr
 		}
 	}()
+
 	n, err = d.seekCopy(dst, z)
 	return
 }
@@ -125,27 +126,12 @@
 
 	var err error
 	var n int64
-	if d.size != -1 {
+	if d.size >= 0 {
 		n, err = io.CopyN(dst, src, d.size)
 	} else {
 		n, err = io.Copy(dst, src)
 	}
 
-<<<<<<< HEAD
-=======
-	_, err = z.Seek(d.start, io.SeekStart)
-	if err != nil {
-		err = fmt.Errorf("%w: seeking %q: %w", ErrDictzip, src.Name(), err)
-		return
-	}
-
-	if d.size < 0 {
-		n, err = io.CopyN(dst, z, d.size)
-	} else {
-		n, err = io.Copy(dst, z)
-	}
-
->>>>>>> 99caf98d
 	if err != nil {
 		return n, fmt.Errorf("%w: decompressing: %w", ErrDictzip, err)
 	}
